# Cyber Tonic Cybersecurity Compliance Hub

A comprehensive Streamlit-based application for cybersecurity compliance consulting with an organized, professional structure.

## 🏗️ Project Structure

```
<<<<<<< HEAD
Cyber Tonic/
├── 📁 apps/                    # Streamlit Applications
│   ├── 🐍 main.py             # Home page with launch buttons
│   ├── 🐍 client_portal.py    # Client management & NIST CSF assessment
│   └── 🐍 standards_navigator.py  # Standards research tool
├── 📁 src/                    # Core Modules & Utilities
│   ├── 🐍 standards_loader.py # Standards data loader
│   ├── 🐍 utils.py            # Validation, file handling, visualization
│   ├── 🐍 data_persistence.py # Data persistence and storage management
│   └── 🐍 sidebar_component.py # Enhanced sidebar navigation component
├── 📁 data/                   # Data Files & Standards
│   ├── 📁 standards_data/     # Standards JSON data files
│   │   └── 📄 nist-csf-2.0.json  # NIST Cybersecurity Framework 2.0
│   └── 📁 storage/            # Persistent data storage
│       ├── 📄 clients.json    # Client data
│       ├── 📄 assessments.json # Assessment data
│       ├── 📄 evidence_files.json # Evidence file references
│       └── 📁 backups/        # Automatic backups
├── 📁 assets/                 # Static Assets
│   └── 🎨 style.css           # Custom CSS styling
├── 📁 docs/                   # Documentation
│   ├── 📄 CLIENT_PORTAL_README.md  # Client portal docs
│   ├── 📄 LAUNCH_GUIDE.md    # Launch instructions
│   ├── 📄 DATA_PERSISTENCE.md # Data persistence documentation
│   └── 📄 ENHANCED_SIDEBAR.md # Enhanced sidebar component docs
├── 🚀 launch.py              # Master launcher (Python)
├── 🚀 launch.sh              # Master launcher (Shell)
├── 📄 requirements.txt       # Python dependencies
└── 📄 README.md             # This file
=======
cyber_tonic/
├── apps/                    # Streamlit applications
│   ├── main.py             # Home page with launch buttons
│   ├── standards_navigator.py  # Standards research tool
│   └── client_portal.py    # Client management tool
├── src/                    # Core modules and utilities
│   └── standards_loader.py # Standards data loader
├── data/                   # Data files and standards
│   └── standards_data/     # Standards JSON data files
├── scripts/                # Launch and utility scripts
│   ├── run.py             # Simple launch script
│   ├── launch_all.py      # Multi-app launcher
│   └── cleanup.py         # Cleanup utility
├── docs/                   # Documentation
│   ├── README.md          # Detailed documentation
│   └── LAUNCH_GUIDE.md    # Launch instructions
├── venv/                   # Virtual environment
├── main.py                 # Main entry point
├── run.py                  # Quick launch script
├── launch_all.py          # Multi-app launcher
├── requirements.txt       # Python dependencies
└── README.md             # This file
>>>>>>> ce8197e9
```


## 🚀 Quick Start

### Easy Launch Options

#### Option 1: Master Launcher (Recommended)
```bash
python launch.py                    # Launch main app only
python launch.py --all              # Launch all apps simultaneously
python launch.py --setup            # Set up virtual environment
python launch.py --clean            # Clean up temporary files
```

#### Option 2: Shell Script (Unix/Mac)
```bash
./launch.sh                         # Launch main app only
./launch.sh --all                   # Launch all apps simultaneously
./launch.sh --setup                 # Set up virtual environment
./launch.sh --clean                 # Clean up temporary files
```

#### Option 3: Direct Streamlit
```bash
streamlit run apps/main.py
```

### What Happens
1. **Home page opens** at http://localhost:8501
2. **Click "Launch Standards Navigator"** - Opens the standards research tool
3. **Click "Launch Client Portal"** - Opens the client management tool
4. **Applications open automatically** in new browser tabs

## 📋 Features Overview

### Standards Navigator Features
- **🔍 Advanced Search**: Search across NIST CSF 2.0 controls, descriptions, and technologies
- **📊 Standards Browser**: Navigate through functions and subcategories
- **📥 Export Options**: CSV and PDF export for consulting materials
- **🎯 Implementation Guidance**: Consultant-focused recommendations
- **📚 Knowledge Repository**: Personal standards database

### Client Portal Features
- **👥 Client Management**: Create, manage, and track multiple clients
- **🔒 Security Assessment**: Maturity scoring (0-10) for each subcategory
- **📊 Enhanced Interactive Visualizations**: 
  - Professional Plotly charts with pastel color scheme
  - Individual chart components (pie, bar, histogram, urgency)
  - Improved spacing and no text overlaps
  - Responsive design with proper margins
- **📋 Professional Reports**: Markdown, PDF, and CSV export options
- **🎲 Simulation Mode**: Generate test clients for demonstration
- **💾 Advanced Data Persistence**: 
  - Automatic save/load across sessions
  - Real-time data backup system
  - Manual save controls and storage info
  - Comprehensive export/import options
- **🔍 Enhanced Gap Analysis Dashboard**:
  - **Pastel Color Scheme**: Color-blind friendly priority visualization
  - **Advanced Filtering**: Multi-criteria filtering with expandable UI
  - **Individual Chart Components**: Separate charts for better analysis
  - **Professional Styling**: Executive-grade visualizations
  - **Priority-based Color Coding**: Critical, High, Medium, Low with distinct colors
  - **Scrollable Tables**: Fixed height with proper text wrapping
- **📁 Evidence Management**: Upload and track supporting documents with tagging
- **⚖️ Weights Configuration**: Customizable scoring weights for NIST functions
- **🎨 Enhanced Sidebar Navigation**:
  - Clear client context with industry icons
  - Active page indicators and search functionality
  - Responsive design with mobile optimization
  - Accessibility features and keyboard navigation

## 🛠️ Setup Instructions

### Prerequisites
- Python 3.9+
- Virtual environment (recommended)

### Installation
1. Clone the repository
2. Set up the environment automatically:
   ```bash
   python launch.py --setup
   ```
   
   Or manually:
   ```bash
   python -m venv venv
   source venv/bin/activate  # On Windows: venv\Scripts\activate
   pip install -r requirements.txt
   ```

## 🎯 Workflow

### Typical Consulting Workflow
1. **Research Phase** (Standards Navigator):
   - Search for relevant controls and requirements
   - Export standard data for analysis
   - Build your knowledge base

2. **Client Work Phase** (Client Portal):
   - Create new client profiles
   - Conduct security posture evaluations
   - Generate professional reports
   - Export deliverables

3. **Reference Phase** (Both Applications):
   - Keep Standards Navigator open for quick reference
   - Switch between applications as needed
   - Maintain separate workspaces for personal vs. client work

## 💾 Data Persistence

### Automatic Features
- **Auto-Save**: Data is automatically saved when you add clients or update assessments
- **Auto-Load**: All data is automatically loaded when you start the application
- **Change Detection**: Only saves when data actually changes to optimize performance
- **Backup System**: Automatic backups created before each save operation

### Manual Controls
- **Save All Data**: Manual save button in the sidebar
- **Storage Info**: View storage details and file information
- **Export Options**: Export all data or specific data types
- **Last Save Indicator**: Shows when data was last saved

### Data Safety
- **JSON Storage**: Human-readable format in `data/storage/` directory
- **Backup Retention**: Keeps the 10 most recent backups automatically
- **Error Recovery**: Graceful handling of data loading/saving errors
- **Export/Import**: Full data export for backup and migration

For detailed information, see [DATA_PERSISTENCE.md](docs/DATA_PERSISTENCE.md).

## 📊 Current Standards Coverage

### Available Standards
- **NIST CSF 2.0**: Complete implementation with 6 functions and 106 subcategories

### Coming Soon
- ISO 27001:2022
- GDPR
- CMMC 2.0
- EU NIS2
- UK NIS Regulations

## 🎨 Visual Enhancements

### Gap Analysis Dashboard Improvements
- **Pastel Color Scheme**: 
  - Critical: `#FF9999` (Pastel Red)
  - High: `#FFCC99` (Pastel Orange)
  - Medium: `#FFFF99` (Pastel Yellow)
  - Low: `#99FF99` (Pastel Green)
- **Enhanced Tab Spacing**: 32px gaps with professional styling
- **Text Overlap Fixes**: Proper margins and text wrapping
- **Individual Chart Components**: Separate methods for each visualization type
- **Professional Styling**: Executive-grade appearance suitable for client presentations

### Technical Improvements
- **Fixed Caching Issues**: Resolved UnhashableParamError in visualization methods
- **Improved Performance**: Optimized chart generation and rendering
- **Better Error Handling**: Graceful handling of missing data and edge cases
- **Responsive Design**: Works seamlessly on desktop and mobile devices

## 🛠️ Technical Details

### Dependencies
- `streamlit>=1.28.0`: Web application framework
- `pandas>=2.0.0`: Data manipulation and CSV export
- `plotly>=5.15.0`: Interactive visualizations
- `fpdf2>=2.7.0`: PDF generation
- `PyPDF2>=3.0.0`: PDF processing
- `numpy>=1.24.0`: Numerical computations for trend analysis

### Architecture
- **Modular Design**: Separate applications for different use cases
- **Organized Structure**: Clean separation of apps, data, and utilities
- **Persistent Data Storage**: JSON-based file storage with automatic backups
- **Session State**: Enhanced session management with data persistence
- **Responsive UI**: Professional styling with custom CSS and pastel colors
- **Data Safety**: Automatic backup system and error recovery
- **Enhanced Navigation**: Modern sidebar component with client context
- **Accessibility**: WCAG compliant design with color-blind friendly palette
- **Visual Excellence**: Executive-grade dashboards with professional styling

## 🧹 Maintenance

### Cleanup
```bash
python launch.py --clean
```

### Development
- All applications are in the `apps/` directory
- Core modules are in the `src/` directory
- Data files are in the `data/` directory
- Use `launch.py` for all launching needs

## 🤝 Contributing

1. Fork the repository
2. Create a feature branch
3. Make your changes
4. Test both applications
5. Submit a pull request

## 📄 License

This project is for educational and professional use in cybersecurity consulting.

## 🆘 Support

For issues or questions:
1. Check the documentation in `docs/`
2. Review the code comments
3. Test with the simulation mode in Client Portal
4. Ensure all dependencies are installed correctly
5. Check data persistence logs in the application
6. Verify storage directory permissions in `data/storage/`

### Data Issues
- **Data not loading**: Check `data/storage/` directory and file permissions
- **Data not saving**: Verify write permissions and available disk space
- **Corrupted data**: Restore from backups in `data/storage/backups/`
- **Storage info**: Use the "Storage Info" button in the Client Portal sidebar

---

**Happy Consulting! 🛡️**<|MERGE_RESOLUTION|>--- conflicted
+++ resolved
@@ -5,7 +5,6 @@
 ## 🏗️ Project Structure
 
 ```
-<<<<<<< HEAD
 Cyber Tonic/
 ├── 📁 apps/                    # Streamlit Applications
 │   ├── 🐍 main.py             # Home page with launch buttons
@@ -15,50 +14,33 @@
 │   ├── 🐍 standards_loader.py # Standards data loader
 │   ├── 🐍 utils.py            # Validation, file handling, visualization
 │   ├── 🐍 data_persistence.py # Data persistence and storage management
-│   └── 🐍 sidebar_component.py # Enhanced sidebar navigation component
+│   ├── 🐍 sidebar_component.py # Enhanced sidebar navigation component
+│   └── 🐍 assessment_enhancements.py # Advanced assessment features
 ├── 📁 data/                   # Data Files & Standards
 │   ├── 📁 standards_data/     # Standards JSON data files
 │   │   └── 📄 nist-csf-2.0.json  # NIST Cybersecurity Framework 2.0
-│   └── 📁 storage/            # Persistent data storage
-│       ├── 📄 clients.json    # Client data
-│       ├── 📄 assessments.json # Assessment data
-│       ├── 📄 evidence_files.json # Evidence file references
-│       └── 📁 backups/        # Automatic backups
+│   ├── 📁 storage/            # Persistent data storage
+│   │   ├── 📄 clients.json    # Client data
+│   │   ├── 📄 assessments.json # Assessment data
+│   │   ├── 📄 evidence_files.json # Evidence file references
+│   │   └── 📁 backups/        # Automatic backups
+│   └── 📁 schemas/            # Data schemas
+│       └── 📄 assessment_schema_v2.json # Assessment data schema
 ├── 📁 assets/                 # Static Assets
 │   └── 🎨 style.css           # Custom CSS styling
 ├── 📁 docs/                   # Documentation
 │   ├── 📄 CLIENT_PORTAL_README.md  # Client portal docs
 │   ├── 📄 LAUNCH_GUIDE.md    # Launch instructions
 │   ├── 📄 DATA_PERSISTENCE.md # Data persistence documentation
-│   └── 📄 ENHANCED_SIDEBAR.md # Enhanced sidebar component docs
+│   ├── 📄 ENHANCED_SIDEBAR.md # Enhanced sidebar component docs
+│   ├── 📄 ASSESSMENT_ENHANCEMENTS_SUMMARY.md # Assessment features summary
+│   └── 📄 VISUAL_ENHANCEMENTS_IMPLEMENTATION.md # Visual enhancements guide
+├── 📁 tests/                  # Test Files
+│   └── 🧪 test_assessment_enhancements.py # Unit tests
 ├── 🚀 launch.py              # Master launcher (Python)
 ├── 🚀 launch.sh              # Master launcher (Shell)
 ├── 📄 requirements.txt       # Python dependencies
 └── 📄 README.md             # This file
-=======
-cyber_tonic/
-├── apps/                    # Streamlit applications
-│   ├── main.py             # Home page with launch buttons
-│   ├── standards_navigator.py  # Standards research tool
-│   └── client_portal.py    # Client management tool
-├── src/                    # Core modules and utilities
-│   └── standards_loader.py # Standards data loader
-├── data/                   # Data files and standards
-│   └── standards_data/     # Standards JSON data files
-├── scripts/                # Launch and utility scripts
-│   ├── run.py             # Simple launch script
-│   ├── launch_all.py      # Multi-app launcher
-│   └── cleanup.py         # Cleanup utility
-├── docs/                   # Documentation
-│   ├── README.md          # Detailed documentation
-│   └── LAUNCH_GUIDE.md    # Launch instructions
-├── venv/                   # Virtual environment
-├── main.py                 # Main entry point
-├── run.py                  # Quick launch script
-├── launch_all.py          # Multi-app launcher
-├── requirements.txt       # Python dependencies
-└── README.md             # This file
->>>>>>> ce8197e9
 ```
 
 
